/*
 * Licensed to Elasticsearch under one or more contributor
 * license agreements. See the NOTICE file distributed with
 * this work for additional information regarding copyright
 * ownership. Elasticsearch licenses this file to you under
 * the Apache License, Version 2.0 (the "License"); you may
 * not use this file except in compliance with the License.
 * You may obtain a copy of the License at
 *
 *    http://www.apache.org/licenses/LICENSE-2.0
 *
 * Unless required by applicable law or agreed to in writing,
 * software distributed under the License is distributed on an
 * "AS IS" BASIS, WITHOUT WARRANTIES OR CONDITIONS OF ANY
 * KIND, either express or implied.  See the License for the
 * specific language governing permissions and limitations
 * under the License.
 */
package org.elasticsearch.search.aggregations.bucket.histogram;

import com.carrotsearch.hppc.LongObjectOpenHashMap;
import com.google.common.collect.Lists;

import org.apache.lucene.util.CollectionUtil;
import org.apache.lucene.util.PriorityQueue;
import org.elasticsearch.common.Nullable;
import org.elasticsearch.common.io.stream.StreamInput;
import org.elasticsearch.common.io.stream.StreamOutput;
import org.elasticsearch.common.rounding.Rounding;
import org.elasticsearch.common.text.StringText;
import org.elasticsearch.common.text.Text;
import org.elasticsearch.common.xcontent.XContentBuilder;
import org.elasticsearch.search.aggregations.AggregationStreams;
import org.elasticsearch.search.aggregations.Aggregations;
import org.elasticsearch.search.aggregations.InternalAggregation;
import org.elasticsearch.search.aggregations.InternalAggregations;
import org.elasticsearch.search.aggregations.InternalMultiBucketAggregation;
import org.elasticsearch.search.aggregations.bucket.BucketStreamContext;
import org.elasticsearch.search.aggregations.bucket.BucketStreams;
import org.elasticsearch.search.aggregations.support.format.ValueFormatter;
import org.elasticsearch.search.aggregations.support.format.ValueFormatterStreams;

import java.io.IOException;
import java.util.ArrayList;
import java.util.Iterator;
import java.util.List;
import java.util.ListIterator;
import java.util.Map;

/**
 * TODO should be renamed to InternalNumericHistogram (see comment on {@link Histogram})?
 */
public class InternalHistogram<B extends InternalHistogram.Bucket> extends InternalMultiBucketAggregation implements Histogram {

    final static Type TYPE = new Type("histogram", "histo");
    final static Factory FACTORY = new Factory();

    private final static AggregationStreams.Stream STREAM = new AggregationStreams.Stream() {
        @Override
        public InternalHistogram readResult(StreamInput in) throws IOException {
            InternalHistogram histogram = new InternalHistogram();
            histogram.readFrom(in);
            return histogram;
        }
    };

    private final static BucketStreams.Stream<Bucket> BUCKET_STREAM = new BucketStreams.Stream<Bucket>() {
        @Override
        public Bucket readResult(StreamInput in, BucketStreamContext context) throws IOException {
            Bucket histogram = new Bucket(context.keyed(), context.formatter());
            histogram.readFrom(in);
            return histogram;
        }

        @Override
        public BucketStreamContext getBucketStreamContext(Bucket bucket) {
            BucketStreamContext context = new BucketStreamContext();
            context.formatter(bucket.formatter);
            context.keyed(bucket.keyed);
            return context;
        }
    };

    public static void registerStream() {

        AggregationStreams.registerStream(STREAM, TYPE.stream());
        BucketStreams.registerStream(BUCKET_STREAM, TYPE.stream());
    }

    public static class Bucket extends InternalMultiBucketAggregation.InternalBucket implements Histogram.Bucket {

        long key;
        long docCount;
        InternalAggregations aggregations;
        private transient final boolean keyed;
        protected transient final @Nullable ValueFormatter formatter;

        public Bucket(boolean keyed, @Nullable ValueFormatter formatter) {
            this.formatter = formatter;
            this.keyed = keyed;
        }

        public Bucket(long key, long docCount, boolean keyed, @Nullable ValueFormatter formatter, InternalAggregations aggregations) {
            this(keyed, formatter);
            this.key = key;
            this.docCount = docCount;
            this.aggregations = aggregations;
        }

        protected Factory<?> getFactory() {
            return FACTORY;
        }

        @Override
        public String getKeyAsString() {
            return formatter != null ? formatter.format(key) : ValueFormatter.RAW.format(key);
        }

        @Override
        public Object getKey() {
            return key;
        }

        @Override
        public long getDocCount() {
            return docCount;
        }

        @Override
        public Aggregations getAggregations() {
            return aggregations;
        }

        <B extends Bucket> B reduce(List<B> buckets, ReduceContext context) {
            List<InternalAggregations> aggregations = new ArrayList<>(buckets.size());
            long docCount = 0;
            for (Bucket bucket : buckets) {
                docCount += bucket.docCount;
                aggregations.add((InternalAggregations) bucket.getAggregations());
            }
            InternalAggregations aggs = InternalAggregations.reduce(aggregations, context);
            return (B) getFactory().createBucket(key, docCount, aggs, keyed, formatter);
        }

        @Override
        public XContentBuilder toXContent(XContentBuilder builder, Params params) throws IOException {
            if (formatter != null && formatter != ValueFormatter.RAW) {
                Text keyTxt = new StringText(formatter.format(key));
                if (keyed) {
                    builder.startObject(keyTxt.string());
                } else {
                    builder.startObject();
                }
                builder.field(CommonFields.KEY_AS_STRING, keyTxt);
            } else {
                if (keyed) {
                    builder.startObject(String.valueOf(getKey()));
                } else {
                    builder.startObject();
                }
            }
            builder.field(CommonFields.KEY, key);
            builder.field(CommonFields.DOC_COUNT, docCount);
            aggregations.toXContentInternal(builder, params);
            builder.endObject();
            return builder;
        }

        @Override
        public void readFrom(StreamInput in) throws IOException {
            key = in.readLong();
            docCount = in.readVLong();
            aggregations = InternalAggregations.readAggregations(in);
        }

        @Override
        public void writeTo(StreamOutput out) throws IOException {
            out.writeLong(key);
            out.writeVLong(docCount);
            aggregations.writeTo(out);
        }
    }

    static class EmptyBucketInfo {

        final Rounding rounding;
        final InternalAggregations subAggregations;
        final ExtendedBounds bounds;

        EmptyBucketInfo(Rounding rounding, InternalAggregations subAggregations) {
            this(rounding, subAggregations, null);
        }

        EmptyBucketInfo(Rounding rounding, InternalAggregations subAggregations, ExtendedBounds bounds) {
            this.rounding = rounding;
            this.subAggregations = subAggregations;
            this.bounds = bounds;
        }

        public static EmptyBucketInfo readFrom(StreamInput in) throws IOException {
            Rounding rounding = Rounding.Streams.read(in);
            InternalAggregations aggs = InternalAggregations.readAggregations(in);
            if (in.readBoolean()) {
                return new EmptyBucketInfo(rounding, aggs, ExtendedBounds.readFrom(in));
            }
            return new EmptyBucketInfo(rounding, aggs);
        }

        public static void writeTo(EmptyBucketInfo info, StreamOutput out) throws IOException {
            Rounding.Streams.write(info.rounding, out);
            info.subAggregations.writeTo(out);
            out.writeBoolean(info.bounds != null);
            if (info.bounds != null) {
                info.bounds.writeTo(out);
            }
        }

    }

    public static class Factory<B extends InternalHistogram.Bucket> {

        protected Factory() {
        }

        public String type() {
            return TYPE.name();
        }

        public InternalHistogram<B> create(String name, List<B> buckets, InternalOrder order, long minDocCount,
                                           EmptyBucketInfo emptyBucketInfo, @Nullable ValueFormatter formatter, boolean keyed, Map<String, Object> metaData) {
            return new InternalHistogram<>(name, buckets, order, minDocCount, emptyBucketInfo, formatter, keyed, metaData);
        }

        public B createBucket(long key, long docCount, InternalAggregations aggregations, boolean keyed, @Nullable ValueFormatter formatter) {
            return (B) new Bucket(key, docCount, keyed, formatter, aggregations);
        }

        public B createEmptyBucket(boolean keyed, @Nullable ValueFormatter formatter) {
            return (B) new Bucket(keyed, formatter);
        }

    }

    protected List<B> buckets;
    private LongObjectOpenHashMap<B> bucketsMap;
    private InternalOrder order;
    private @Nullable ValueFormatter formatter;
    private boolean keyed;
    private long minDocCount;
    private EmptyBucketInfo emptyBucketInfo;

    protected InternalHistogram() {
    } // for serialization

    public InternalHistogram(String name, List<B> buckets, InternalOrder order, long minDocCount,
                      EmptyBucketInfo emptyBucketInfo, @Nullable ValueFormatter formatter, boolean keyed, Map<String, Object> metaData) {
        super(name, metaData);
        this.buckets = buckets;
        if (order == null) {
            this.order = (InternalOrder) InternalOrder.COUNT_ASC;
        } else {
        this.order = order;
        }
        assert (minDocCount == 0) == (emptyBucketInfo != null);
        this.minDocCount = minDocCount;
        this.emptyBucketInfo = emptyBucketInfo;
        this.formatter = formatter;
        this.keyed = keyed;
    }

    @Override
    public Type type() {
        return TYPE;
    }

    public @Nullable ValueFormatter formatter() {
        return formatter;
    }

    public boolean keyed() {
        return keyed;
    }

    @Override
    public List<B> getBuckets() {
        return buckets;
    }

<<<<<<< HEAD
    @Override
    public B getBucketByKey(String key) {
        return getBucketByKey(Long.valueOf(key));
    }

    @Override
    public B getBucketByKey(Number key) {
        if (bucketsMap == null) {
            bucketsMap = new LongObjectOpenHashMap<>(buckets.size());
            for (B bucket : buckets) {
                bucketsMap.put(bucket.key, bucket);
            }
        }
        return bucketsMap.get(key.longValue());
    }

    public Factory<B> getFactory() {
=======
    protected Factory<B> getFactory() {
>>>>>>> 285ef0f0
        return FACTORY;
    }

    private static class IteratorAndCurrent<B> {

        private final Iterator<B> iterator;
        private B current;

        IteratorAndCurrent(Iterator<B> iterator) {
            this.iterator = iterator;
            current = iterator.next();
        }

    }

    private List<B> reduceBuckets(ReduceContext reduceContext) {
        List<InternalAggregation> aggregations = reduceContext.aggregations();

        final PriorityQueue<IteratorAndCurrent<B>> pq = new PriorityQueue<IteratorAndCurrent<B>>(aggregations.size()) {
            @Override
            protected boolean lessThan(IteratorAndCurrent<B> a, IteratorAndCurrent<B> b) {
                return a.current.key < b.current.key;
            }
        };
        for (InternalAggregation aggregation : aggregations) {
            InternalHistogram<B> histogram = (InternalHistogram) aggregation;
            if (histogram.buckets.isEmpty() == false) {
                pq.add(new IteratorAndCurrent<>(histogram.buckets.iterator()));
                }
            }

        List<B> reducedBuckets = new ArrayList<>();
        if (pq.size() > 0) {
            // list of buckets coming from different shards that have the same key
            List<B> currentBuckets = new ArrayList<>();
            long key = pq.top().current.key;

            do {
                final IteratorAndCurrent<B> top = pq.top();

                if (top.current.key != key) {
                    // the key changes, reduce what we already buffered and reset the buffer for current buckets
                    final B reduced = currentBuckets.get(0).reduce(currentBuckets, reduceContext);
                    if (reduced.getDocCount() >= minDocCount) {
                        reducedBuckets.add(reduced);
                    }
                    currentBuckets.clear();
                    key = top.current.key;
        }

                currentBuckets.add(top.current);

                if (top.iterator.hasNext()) {
                    final B next = top.iterator.next();
                    assert next.key > top.current.key : "shards must return data sorted by key";
                    top.current = next;
                    pq.updateTop();
                } else {
                    pq.pop();
                }
            } while (pq.size() > 0);

            if (currentBuckets.isEmpty() == false) {
                final B reduced = currentBuckets.get(0).reduce(currentBuckets, reduceContext);
                if (reduced.getDocCount() >= minDocCount) {
                    reducedBuckets.add(reduced);
            }
        }
        }

        return reducedBuckets;
    }

    private void addEmptyBuckets(List<B> list) {
            B lastBucket = null;
            ExtendedBounds bounds = emptyBucketInfo.bounds;
            ListIterator<B> iter = list.listIterator();

            // first adding all the empty buckets *before* the actual data (based on th extended_bounds.min the user requested)
            if (bounds != null) {
                B firstBucket = iter.hasNext() ? list.get(iter.nextIndex()) : null;
                if (firstBucket == null) {
                    if (bounds.min != null && bounds.max != null) {
                        long key = bounds.min;
                        long max = bounds.max;
                        while (key <= max) {
                            iter.add(createBucket(key, 0, emptyBucketInfo.subAggregations, keyed, formatter));
                            key = emptyBucketInfo.rounding.nextRoundingValue(key);
                        }
                    }
                } else {
                    if (bounds.min != null) {
                        long key = bounds.min;
                        if (key < firstBucket.key) {
                            while (key < firstBucket.key) {
                                iter.add(createBucket(key, 0, emptyBucketInfo.subAggregations, keyed, formatter));
                                key = emptyBucketInfo.rounding.nextRoundingValue(key);
                            }
                        }
                    }
                }
            }

            // now adding the empty buckets within the actual data,
            // e.g. if the data series is [1,2,3,7] there're 3 empty buckets that will be created for 4,5,6
            while (iter.hasNext()) {
                B nextBucket = list.get(iter.nextIndex());
                if (lastBucket != null) {
                    long key = emptyBucketInfo.rounding.nextRoundingValue(lastBucket.key);
                    while (key < nextBucket.key) {
                        iter.add(createBucket(key, 0, emptyBucketInfo.subAggregations, keyed, formatter));
                        key = emptyBucketInfo.rounding.nextRoundingValue(key);
                    }
                    assert key == nextBucket.key;
                }
                lastBucket = iter.next();
            }

            // finally, adding the empty buckets *after* the actual data (based on the extended_bounds.max requested by the user)
            if (bounds != null && lastBucket != null && bounds.max != null && bounds.max > lastBucket.key) {
                long key = emptyBucketInfo.rounding.nextRoundingValue(lastBucket.key);
                long max = bounds.max;
                while (key <= max) {
                    iter.add(createBucket(key, 0, emptyBucketInfo.subAggregations, keyed, formatter));
                    key = emptyBucketInfo.rounding.nextRoundingValue(key);
                }
            }
    }

    @Override
    public InternalAggregation reduce(ReduceContext reduceContext) {
        List<B> reducedBuckets = reduceBuckets(reduceContext);

        // adding empty buckets if needed
        if (minDocCount == 0) {
            addEmptyBuckets(reducedBuckets);
            }

        if (order == InternalOrder.KEY_ASC) {
            // nothing to do, data are already sorted since shards return
            // sorted buckets and the merge-sort performed by reduceBuckets
            // maintains order
        } else if (order == InternalOrder.KEY_DESC) {
            // we just need to reverse here...
            reducedBuckets = Lists.reverse(reducedBuckets);
        } else {
            // sorted by sub-aggregation, need to fall back to a costly n*log(n) sort
            CollectionUtil.introSort(reducedBuckets, order.comparator());
        }

        return getFactory().create(getName(), reducedBuckets, order, minDocCount, emptyBucketInfo, formatter, keyed, getMetaData());
    }

    protected B createBucket(long key, long docCount, InternalAggregations aggregations, boolean keyed, @Nullable ValueFormatter formatter) {
        return getFactory().createBucket(key, docCount, aggregations, keyed, formatter);
    }

    protected B createEmptyBucket(boolean keyed, @Nullable ValueFormatter formatter) {
        return getFactory().createEmptyBucket(keyed, formatter);
    }

    @Override
    protected void doReadFrom(StreamInput in) throws IOException {
        order = InternalOrder.Streams.readOrder(in);
        minDocCount = in.readVLong();
        if (minDocCount == 0) {
            emptyBucketInfo = EmptyBucketInfo.readFrom(in);
        }
        formatter = ValueFormatterStreams.readOptional(in);
        keyed = in.readBoolean();
        int size = in.readVInt();
        List<B> buckets = new ArrayList<>(size);
        for (int i = 0; i < size; i++) {
            B bucket = createEmptyBucket(keyed, formatter);
            bucket.readFrom(in);
            buckets.add(bucket);
        }
        this.buckets = buckets;
        this.bucketsMap = null;
    }

    @Override
    protected void doWriteTo(StreamOutput out) throws IOException {
        InternalOrder.Streams.writeOrder(order, out);
        out.writeVLong(minDocCount);
        if (minDocCount == 0) {
            EmptyBucketInfo.writeTo(emptyBucketInfo, out);
        }
        ValueFormatterStreams.writeOptional(formatter, out);
        out.writeBoolean(keyed);
        out.writeVInt(buckets.size());
        for (B bucket : buckets) {
            bucket.writeTo(out);
        }
    }

    @Override
    public XContentBuilder doXContentBody(XContentBuilder builder, Params params) throws IOException {
        if (keyed) {
            builder.startObject(CommonFields.BUCKETS);
        } else {
            builder.startArray(CommonFields.BUCKETS);
        }
        for (B bucket : buckets) {
            bucket.toXContent(builder, params);
        }
        if (keyed) {
            builder.endObject();
        } else {
            builder.endArray();
        }
        return builder;
    }

}<|MERGE_RESOLUTION|>--- conflicted
+++ resolved
@@ -23,6 +23,7 @@
 
 import org.apache.lucene.util.CollectionUtil;
 import org.apache.lucene.util.PriorityQueue;
+import org.elasticsearch.ElasticsearchIllegalArgumentException;
 import org.elasticsearch.common.Nullable;
 import org.elasticsearch.common.io.stream.StreamInput;
 import org.elasticsearch.common.io.stream.StreamOutput;
@@ -231,8 +232,13 @@
             return new InternalHistogram<>(name, buckets, order, minDocCount, emptyBucketInfo, formatter, keyed, metaData);
         }
 
-        public B createBucket(long key, long docCount, InternalAggregations aggregations, boolean keyed, @Nullable ValueFormatter formatter) {
-            return (B) new Bucket(key, docCount, keyed, formatter, aggregations);
+        public B createBucket(Object key, long docCount, InternalAggregations aggregations, boolean keyed,
+                @Nullable ValueFormatter formatter) {
+            if (key instanceof Number) {
+                return (B) new Bucket(((Number) key).longValue(), docCount, keyed, formatter, aggregations);
+            } else {
+                throw new ElasticsearchIllegalArgumentException("Bucket key is not a Number [" + key.toString() + "]");
+            }
         }
 
         public B createEmptyBucket(boolean keyed, @Nullable ValueFormatter formatter) {
@@ -286,27 +292,7 @@
         return buckets;
     }
 
-<<<<<<< HEAD
-    @Override
-    public B getBucketByKey(String key) {
-        return getBucketByKey(Long.valueOf(key));
-    }
-
-    @Override
-    public B getBucketByKey(Number key) {
-        if (bucketsMap == null) {
-            bucketsMap = new LongObjectOpenHashMap<>(buckets.size());
-            for (B bucket : buckets) {
-                bucketsMap.put(bucket.key, bucket);
-            }
-        }
-        return bucketsMap.get(key.longValue());
-    }
-
     public Factory<B> getFactory() {
-=======
-    protected Factory<B> getFactory() {
->>>>>>> 285ef0f0
         return FACTORY;
     }
 
@@ -335,8 +321,8 @@
             InternalHistogram<B> histogram = (InternalHistogram) aggregation;
             if (histogram.buckets.isEmpty() == false) {
                 pq.add(new IteratorAndCurrent<>(histogram.buckets.iterator()));
-                }
-            }
+            }
+        }
 
         List<B> reducedBuckets = new ArrayList<>();
         if (pq.size() > 0) {
@@ -355,7 +341,7 @@
                     }
                     currentBuckets.clear();
                     key = top.current.key;
-        }
+                }
 
                 currentBuckets.add(top.current);
 
@@ -373,67 +359,67 @@
                 final B reduced = currentBuckets.get(0).reduce(currentBuckets, reduceContext);
                 if (reduced.getDocCount() >= minDocCount) {
                     reducedBuckets.add(reduced);
-            }
-        }
+                }
+            }
         }
 
         return reducedBuckets;
     }
 
     private void addEmptyBuckets(List<B> list) {
-            B lastBucket = null;
-            ExtendedBounds bounds = emptyBucketInfo.bounds;
-            ListIterator<B> iter = list.listIterator();
-
-            // first adding all the empty buckets *before* the actual data (based on th extended_bounds.min the user requested)
-            if (bounds != null) {
-                B firstBucket = iter.hasNext() ? list.get(iter.nextIndex()) : null;
-                if (firstBucket == null) {
-                    if (bounds.min != null && bounds.max != null) {
-                        long key = bounds.min;
-                        long max = bounds.max;
-                        while (key <= max) {
+        B lastBucket = null;
+        ExtendedBounds bounds = emptyBucketInfo.bounds;
+        ListIterator<B> iter = list.listIterator();
+
+        // first adding all the empty buckets *before* the actual data (based on th extended_bounds.min the user requested)
+        if (bounds != null) {
+            B firstBucket = iter.hasNext() ? list.get(iter.nextIndex()) : null;
+            if (firstBucket == null) {
+                if (bounds.min != null && bounds.max != null) {
+                    long key = bounds.min;
+                    long max = bounds.max;
+                    while (key <= max) {
+                        iter.add(createBucket(key, 0, emptyBucketInfo.subAggregations, keyed, formatter));
+                        key = emptyBucketInfo.rounding.nextRoundingValue(key);
+                    }
+                }
+            } else {
+                if (bounds.min != null) {
+                    long key = bounds.min;
+                    if (key < firstBucket.key) {
+                        while (key < firstBucket.key) {
                             iter.add(createBucket(key, 0, emptyBucketInfo.subAggregations, keyed, formatter));
                             key = emptyBucketInfo.rounding.nextRoundingValue(key);
                         }
                     }
-                } else {
-                    if (bounds.min != null) {
-                        long key = bounds.min;
-                        if (key < firstBucket.key) {
-                            while (key < firstBucket.key) {
-                                iter.add(createBucket(key, 0, emptyBucketInfo.subAggregations, keyed, formatter));
-                                key = emptyBucketInfo.rounding.nextRoundingValue(key);
-                            }
-                        }
-                    }
-                }
-            }
-
-            // now adding the empty buckets within the actual data,
-            // e.g. if the data series is [1,2,3,7] there're 3 empty buckets that will be created for 4,5,6
-            while (iter.hasNext()) {
-                B nextBucket = list.get(iter.nextIndex());
-                if (lastBucket != null) {
-                    long key = emptyBucketInfo.rounding.nextRoundingValue(lastBucket.key);
-                    while (key < nextBucket.key) {
-                        iter.add(createBucket(key, 0, emptyBucketInfo.subAggregations, keyed, formatter));
-                        key = emptyBucketInfo.rounding.nextRoundingValue(key);
-                    }
-                    assert key == nextBucket.key;
-                }
-                lastBucket = iter.next();
-            }
-
-            // finally, adding the empty buckets *after* the actual data (based on the extended_bounds.max requested by the user)
-            if (bounds != null && lastBucket != null && bounds.max != null && bounds.max > lastBucket.key) {
+                }
+            }
+        }
+
+        // now adding the empty buckets within the actual data,
+        // e.g. if the data series is [1,2,3,7] there're 3 empty buckets that will be created for 4,5,6
+        while (iter.hasNext()) {
+            B nextBucket = list.get(iter.nextIndex());
+            if (lastBucket != null) {
                 long key = emptyBucketInfo.rounding.nextRoundingValue(lastBucket.key);
-                long max = bounds.max;
-                while (key <= max) {
+                while (key < nextBucket.key) {
                     iter.add(createBucket(key, 0, emptyBucketInfo.subAggregations, keyed, formatter));
                     key = emptyBucketInfo.rounding.nextRoundingValue(key);
                 }
-            }
+                assert key == nextBucket.key;
+            }
+            lastBucket = iter.next();
+        }
+
+        // finally, adding the empty buckets *after* the actual data (based on the extended_bounds.max requested by the user)
+        if (bounds != null && lastBucket != null && bounds.max != null && bounds.max > lastBucket.key) {
+            long key = emptyBucketInfo.rounding.nextRoundingValue(lastBucket.key);
+            long max = bounds.max;
+            while (key <= max) {
+                iter.add(createBucket(key, 0, emptyBucketInfo.subAggregations, keyed, formatter));
+                key = emptyBucketInfo.rounding.nextRoundingValue(key);
+            }
+        }
     }
 
     @Override
@@ -443,7 +429,7 @@
         // adding empty buckets if needed
         if (minDocCount == 0) {
             addEmptyBuckets(reducedBuckets);
-            }
+        }
 
         if (order == InternalOrder.KEY_ASC) {
             // nothing to do, data are already sorted since shards return
