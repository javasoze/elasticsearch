--- conflicted
+++ resolved
@@ -1,10 +1,5 @@
-<<<<<<< HEAD
-elasticsearch     = 8.13.0
+elasticsearch     = 8.14.0
 lucene            = 9.10.0-snapshot-695c0ac8450
-=======
-elasticsearch     = 8.14.0
-lucene            = 9.9.2
->>>>>>> d8e66259
 
 bundled_jdk_vendor = openjdk
 bundled_jdk = 21.0.2+13@f2283984656d49d69e91c558476027ac
